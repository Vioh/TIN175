
/********************************************************************************
The goal of the Interpreter module is to interpret a sentence written by the user
in the context of the current world state. In particular, it must figure out which
objects in the world (i.e. which elements in the "objects" field of WorldState)
correspond to the ones referred to in the sentence.

Moreover, it has to derive what the intended goal state is and return it as a 
logical formula described in terms of literals, where each literal represents a 
relation among objects that should hold. For example, assuming a world state 
where "a" is a ball and "b" is a table, the command "put the ball on the table" 
can be interpreted as the literal ontop(a,b). More complex goals can be written 
using conjunctions and disjunctions of these literals. 

In general, the module can take a list of possible parses and return a list of 
possible interpretations. The core interpretation function ("interpretCommand")
should produce a single itnerpretation for a single command.
********************************************************************************/

import Set from "./lib/typescript-collections/src/lib/Set";
<<<<<<< HEAD
import {WorldState} from "./World";
=======
import Dictionary from "./lib/typescript-collections/src/lib/Dictionary";
import { WorldState } from "./World";
>>>>>>> 34a27875
import {
    ShrdliteResult,
    Command, TakeCommand, DropCommand, MoveCommand,
    Location, Entity,
    Object, RelativeObject, SimpleObject,
    DNFFormula, Conjunction, Literal,
} from "./Types";

/** DNF formula is the main interpretation result. */
type CommandSemantics = DNFFormula
<<<<<<< HEAD

/** Semantics of an object is a collection of objects that match the description. */
type ObjectSemantics = string[]

/** Semantics of Entity is a wrapper around semantics of its children. */
type EntitySemantics = {quantifier : string; object : ObjectSemantics}

=======

/** Semantics of an object is a collection of objects that match the description. */
type ObjectSemantics = string[]

/** Semantics of Entity is a wrapper around semantics of its children. */
type EntitySemantics = {quantifier : string; object : ObjectSemantics}

>>>>>>> 34a27875
/** Semantics of Location is a wrapper around semantics of its children. */
type LocationSemantics = {relation : string; entity : EntitySemantics}

/**
 * Top-level function for the Interpreter
 * It calls 'interpretCommand' for each possible parse of the command. 
 * You don't have to change this function.
 * @param parses: List of parses produced by the Parser.
 * @param world: The current state of the world.
 * @returns: List of interpretation results, which are the parse results augmented 
 *           with interpretations. Each interpretation is represented by a DNFFormula.
 *           If there's an interpretation error, it throws an error with a string description.
 */
<<<<<<< HEAD
export function interpret(parses : ShrdliteResult[], world : WorldState) : ShrdliteResult[] {
    var errors : string[] = [];
    var interpretations : ShrdliteResult[] = [];
    var interpreter : Interpreter = new Interpreter(world);
=======
export function interpret(parses: ShrdliteResult[], world: WorldState): ShrdliteResult[] {
    var errors: string[] = [];
    var interpretations: ShrdliteResult[] = [];
    var interpreter: Interpreter = new Interpreter(world);
>>>>>>> 34a27875
    for (var result of parses) {
        try {
            var intp: DNFFormula = interpreter.interpretCommand(result.parse);
        } catch (err) {
            errors.push(err);
            continue;
        }
        result.interpretation = intp;
        interpretations.push(result);
    };
    if (interpretations.length == 0) {
        // merge all errors into one
        throw errors.join(" ; ");
    }
    return interpretations;
}

// ===============================================================================================
// ===============================================================================================
// ===============================================================================================

/** Helper function that returns true if needle is in the haystack. */
function memberOf(needle : string, haystack : string[]) : boolean {
    return haystack.indexOf(needle) > -1;
}

/** The core interpretation class. */
class Interpreter {
    constructor(
        private world : WorldState
    ) {}

    /** Returns an interpretation (DNF formula) of a command. */
    public interpretCommand(cmd : Command) : CommandSemantics {
        
        if(cmd instanceof MoveCommand) {
            let loc  : LocationSemantics = this.interpretLocation(cmd.location);
            let entA : EntitySemantics = this.interpretEntity(cmd.entity);
            let entB : EntitySemantics = loc.entity;
            return this.handleQuantifiers(entA.object, entB.object, entA.quantifier, entB.quantifier, loc.relation);
        }
        if(cmd instanceof DropCommand) {
            let loc : LocationSemantics = this.interpretLocation(cmd.location);
            let ent : EntitySemantics = loc.entity;
            if(!this.world.holding) throw `I'm not holding anything`;
            return this.handleQuantifiers([this.world.holding], ent.object, "any", ent.quantifier, loc.relation);
        }
        if(cmd instanceof TakeCommand) {
            let conjunctions : Conjunction[] = [];
            let ent : EntitySemantics = this.interpretEntity(cmd.entity);

            // Error handlings for all the quantifiers.
            if(ent.object.length == 0) throw `Couldn't find any matching object`;
            if(ent.object.indexOf("floor") > -1) throw `I cannot take the floor`;
            if(ent.object.length != 1) {
                if(ent.quantifier == "the") throw `Found too many matching objects`;
                if(ent.quantifier == "all") throw `I cannot take more than one object`;
            }
            // Create conjunctions for the interpreting.
            for(let x of ent.object) 
                conjunctions.push(new Conjunction([new Literal("holding", [x])]));
            return new DNFFormula(conjunctions);
        }
        throw "Unknown command";
    }

    /** Main interpretation method that takes the quantifiers into account. */
    handleQuantifiers (
        objectsA : string[],   // set of all matching objects (called A)
        objectsB : string[],   // set of all matching locations (called B)
        quanA    : string,     // quantifier for A
        quanB    : string,     // quantifier for B
        rel      : string,     // spatial relation between A and B
    ) : DNFFormula {
        
        let errors : Set<string> = new Set<string>(); // set prevents duplicating errors
        let conjunctions : Conjunction[] = [];

        // Pre-processing of the quantifiers, and throw errors if necessary.
        if(objectsA.length == 0) throw `Couldn't find any matching object`;
        if(objectsB.length == 0) throw `Couldn't find any matching destination`;
        if(quanA == "the" && objectsA.length > 1) 
            throw `Too many matching objects for "the" quantifier`;
        if(quanB == "the" && objectsB.length > 1) 
            throw `Too many matching destinations for "the" quantifier`;
        if(memberOf(rel, ["ontop", "inside"])) {
            if(quanB == "all" && objectsB.length > 1 && objectsB[0] != "floor")
                throw `Things can only be ${rel} exactly one object`;
<<<<<<< HEAD
            if(quanA == "all" && objectsA.length > 1) throw `Only 1 thing can be ${rel} another object`;
=======
            if(quanA == "all" && objectsA.length > 1 && objectsB[0] != "floor") 
                throw `Only 1 thing can be ${rel} another object`;
>>>>>>> 34a27875
        }
        // Interpret when both quantifiers are "all".
        if(quanA == "all" && quanB == "all") {
            let literals : Literal[] = [];
            objectsA.forEach((a) => {
                objectsB.forEach((b) => {
                    let err = this.validate(rel,a,b).error;
                    if(err) errors.add(err); // physical law violation
                    else literals.push(new Literal(rel,[a,b]));
                });
            });
            conjunctions.push(new Conjunction(literals));
        }
        // Interpret when only the 1st quantifier is "all".
        else if(quanA == "all") {
            objectsB.forEach((b) => {
                let literals : Literal[] = [];
                objectsA.forEach((a) => {
                    let err = this.validate(rel,a,b).error;
                    if(err) errors.add(err); // physical law violation
                    else literals.push(new Literal(rel,[a,b]));
                });
                conjunctions.push(new Conjunction(literals));
            });
        }
        // Interpret when only the 2nd quantifier is "all". 
        else if(quanB == "all") {
            objectsA.forEach((a) => {
                let literals : Literal[] = [];
                objectsB.forEach((b) => {
                    let err = this.validate(rel,a,b).error;
                    if(err) errors.add(err); // physical law violation
                    else literals.push(new Literal(rel,[a,b]));
                });
                conjunctions.push(new Conjunction(literals));
            });
        }
        // Interpret when none of the quantifiers are "all"
        else {
            objectsA.forEach((a) => {
                let literals : Literal[] = [];
                objectsB.forEach((b) => {
                    let err = this.validate(rel,a,b).error;
                    if(err) errors.add(err); // physical law violation
                    else conjunctions.push(new Conjunction([new Literal(rel,[a,b])]));
                });
            });
        }
        // Output the DNFFormula, or throw an error if there are no conjunctions.
        if(conjunctions.length == 0)
            throw errors.toArray().join("; "); // merge all errors into one
        return new DNFFormula(conjunctions);
    }

    /** Validate and returns an error message if a physical law is violated.  */
    validate(rel : string, obj1 : string, obj2 : string) : {error?: string} {
        let floor : SimpleObject = new SimpleObject("floor", null, null);
        let a : SimpleObject = (obj1 == "floor")? floor : this.world.objects[obj1];
        let b : SimpleObject = (obj2 == "floor")? floor : this.world.objects[obj2];
<<<<<<< HEAD

        // Test physical laws relating to the floor.
        if(a.form == "floor")
            return {error: "I cannot take the floor"};
        if(b.form == "floor" && memberOf(rel, ["under","leftof","rightof","beside","inside"]))
            return {error: `Nothing can be ${rel} the floor.`};

=======

        // Test physical laws relating to the floor.
        if(a.form == "floor")
            return {error: "I cannot take the floor"};
        if(b.form == "floor" && memberOf(rel, ["under","leftof","rightof","beside","inside"]))
            return {error: `Nothing can be ${rel} the floor.`};

>>>>>>> 34a27875
        // A ball can be on top of ONLY the floor (otherwise they roll away).
        if(a.form == "ball" && b.form != "floor" && rel == "ontop")
            return {error: `A ball can only be ontop the floor`};

        // A ball cannot support anything.
        if(a.form == "ball" && rel == "under")
            return {error: `A ball cannot be under anything`};
        if(b.form == "ball" && memberOf(rel, ["ontop","above"]))
            return {error: `Nothing can be ${rel} a ball`};

        // Objects are "inside" boxes, but "ontop" of other objects
        if(b.form != "box" && rel == "inside")
            return {error: `Nothing can be inside a ${b.form}`};
        if(b.form == "box" && rel == "ontop")
            return {error: `Nothing can be ontop a box`};

        // Boxes cannot contain pyramids, planks or boxes of the same size.
        if(memberOf(a.form, ["pyramid","plank","box"]) && b.form == "box" && rel == "inside")
            if(a.size == b.size) return {error: `A ${a.form} cannot be inside a box of the same size`};

        if(a.form == "box" && memberOf(b.form, ["pyramid","brick"]) && rel == "ontop")
            // Small boxes cannot be supported by small bricks or pyramids.
            if(a.size == "small" && b.size == "small")
                return {error: `A small box cannot be ontop a small ${b.form}`};
            // Large boxes cannot be supported by large pyramids.
            if(a.size == "large" && b.size == "large" && b.form == "pyramid")
                return {error: `A large box cannot be ontop a large pyramid`};

        // Small objects cannot support large objects. 
        if(memberOf(rel, ["inside","ontop"]) && a.size == "large" && b.size == "small")
            return {error: `A large object cannot be ${rel} a small one`};

        // TODO: Should this testing be done here or before the validation???
        // The command must refer to 2 distinct objects in the world.
        if(obj1 == obj2) return {error: `Nothing can be ${rel} itself`};

        return {error: undefined}; // Reaching here means that no physical law is violated.
    }

    /** Returns an interpretation for an object. */
    interpretObject(obj : Object) : ObjectSemantics {
        if(obj instanceof SimpleObject) return this.interpretSimpleObject(obj);
        if(obj instanceof RelativeObject) return this.interpretRelativeObject(obj);
        throw "Unknown object";
    }

    /** Returns an interpretation for a simple object. */
    interpretSimpleObject(obj : SimpleObject) : ObjectSemantics {
        if(obj.form == "floor") return ["floor"];     // returns immediately if it's the floor
        let output : Set<string> = new Set<string>(); // set of matched objects (non-duplicating)
<<<<<<< HEAD
        
        // Returns true if 2 simple objects have the same properties. 
        function isMatched(x : SimpleObject) : boolean {
            return (obj.form  == "anyform" || obj.form  == x.form) 
                    && (obj.size  == null  || obj.size  == x.size)
                    && (obj.color == null  || obj.color == x.color);
        }
        // Get all objects available in the world.
        let all_objects : string[] = Array.prototype.concat.apply([], this.world.stacks);
        if(this.world.holding) {
            all_objects.push(this.world.holding);
        }
        // Find matching objects in the world.
        let defined_objects = this.world.objects;
        Object.keys(defined_objects).forEach(function(key) {
            // skip if the object (key) is not visible in the world
            if(!memberOf(key, all_objects)) return; 
            // add to output if the object (key) matches the description
            if(isMatched(defined_objects[key])) output.add(key);
        });
        return output.toArray();
    }

    /** Returns an interpretation for a relative object. */
    interpretRelativeObject(obj : RelativeObject) : ObjectSemantics {
        let stacks : string[][] = this.world.stacks;

        // TODO: Using set instead of array here for matched?
        let matched : ObjectSemantics = []; // output (the matched objects to be returned)
        
        // Interpret components of a relative object.
        let location : LocationSemantics = this.interpretLocation(obj.location);
        let objectsA : ObjectSemantics = this.interpretObject(obj.object);
        let objectsB : ObjectSemantics = location.entity.object;
        let relation : string = location.relation;

        // Returns the x-y coordinate of an object in the stacks.
        function coordinate(obj : string) : {x : number, y : number} {
            for(let i : number = 0; i < stacks.length; ++i) {
                let j : number = stacks[i].indexOf(obj);
                if(j > -1) return {"x" : i, "y" : j};
            }
            return {"x" : -1, "y" : -1}; // this is for the floor
        }
        // Check if rel(a,b) is a true propositional logic formula.
        function checkRelation(rel : string, a : string, b : string) : boolean {
            let coorA = coordinate(a);
            let coorB = coordinate(b);

            if(b == "floor" || coorA.x == coorB.x) { // both 'a' and 'b' are on the same stack of objects
                if(rel == "ontop"  && coorA.y == coorB.y + 1) return true;
                if(rel == "inside" && coorA.y == coorB.y + 1) return true;
                if(rel == "above"  && coorA.y > coorB.y) return true;
                if(rel == "under"  && coorA.y < coorB.y) return true;
            } else { // 'a' and 'b' are on 2 different stacks of objects
                if(rel == "beside"  && Math.abs(coorA.x - coorB.x) == 1) return true;
                if(rel == "leftof"  && coorA.x < coorB.x) return true;
                if(rel == "rightof" && coorA.x > coorB.x) return true;
            }
            return false;
        }
        // Actual interpretation.
        for(let a of objectsA) {
            for(let b of objectsB) {
                if(this.validate(relation,a,b).error) continue;
                if(checkRelation(relation,a,b)) matched.push(a);
            }
        }
        return matched;
    }

    /** Returns an interpretation for an entity. */
    interpretEntity(ent : Entity) : EntitySemantics {
        let obj : ObjectSemantics = this.interpretObject(ent.object);
        return { "quantifier" : ent.quantifier, "object" : obj };
    }

    /** Returns an interpretation for a location. */
    interpretLocation(loc : Location) : LocationSemantics {
        let ent : EntitySemantics = this.interpretEntity(loc.entity);
        return { "relation" : loc.relation, "entity" : ent };
    }
}
/*******************************************************************************
TODO: Check all the TODOs in this file!!!
- Quantifiers:
    the => the => ent1.length == 1 AND ent2.length == 1
    the => any => ent1.length == 1
    any => the => ent2.length == 1
    any => any => No AND in conjunctions
    ============================================
    any => all =>
        ontop/inside (ent2.length == 1)
        under/above/leftof/rightof (conjunctions with AND)
    the => all => ent1.length == 1
        ontop/inside (ent2.length == 1)
        under/above/leftof/rightof (conjunctions with AND)
    all => the => ent2.length == 1
        floor (conjunctions with AND)
        ontop/inside (ent2.length == 1)
        under/above/leftof/rightof (conjunctions with AND)
    all => any =>
        ontop/inside (ent2.length == 1)
        under/above/leftof/rightof (conjunctions with AND)
    all => all =>
        ontop/inside (ent1.length > 1)? => Only 1 thing can be ${rel} another object.
        ontop/inside (ent2.length > 1)? => Things can only be ${rel} exactly one object.
        else => OK
        under/above/leftof/rightof (conjunctions with AND)
- Relations:
    support(ontop, under, above, inside), leftof, rightof, beside
- Make sure that the matched objects actually exist in the stacks (all_objects)
- Failed test cases: 30, 39
- Problems with test cases: 3, 16
*******************************************************************************/
=======

        // Returns true if x has the same properties as "obj" (which is the object to be interpreted).
        function matched(x : SimpleObject) : boolean {
            return (obj.form  == "anyform" || obj.form  == x.form) 
                    && (obj.size  == null  || obj.size  == x.size)
                    && (obj.color == null  || obj.color == x.color);
        }
        // Get all visible objects available in the world.
        let visible_objects : string[] = Array.prototype.concat.apply([], this.world.stacks);
        if(this.world.holding) {
            visible_objects.push(this.world.holding);
        }
        // Find matching objects in the world.
        let defined_objects = this.world.objects;
        Object.keys(defined_objects).forEach(function(key) {
            // skip if the object (key) is not visible in the world
            if(!memberOf(key, visible_objects)) return; 
            // add to output if the object (key) matches the description
            if(matched(defined_objects[key])) output.add(key);
        });
        return output.toArray();
    }

    /** Returns an interpretation for a relative object. */
    interpretRelativeObject(obj : RelativeObject) : ObjectSemantics {
        
        // Variable declarations.
        let location : LocationSemantics = this.interpretLocation(obj.location);
        let objectsA : ObjectSemantics = this.interpretObject(obj.object);
        let objectsB : ObjectSemantics = location.entity.object;
        let rel      : string = location.relation;
        let output   : Set<string> = new Set<string>(); // set of matched objects (non-duplicating)

        // Define and load a dictionary that maps each object to its location in the world. 
        let coordinatesTable : Dictionary<string, {x:number, y:number}> = new Dictionary();
        this.world.stacks.forEach(function(items, x) {
            items.forEach(function(item, y) {
                coordinatesTable.setValue(item, {"x": x, "y": y});
            });
        });
        // Returns the coordinates of an object in the world
        function coordinates(obj : string) : {x:number, y:number} {
            let coor = coordinatesTable.getValue(obj);
            if(coor) return coor;
            return {"x": -1, "y": -1}; // coordiates for the floor
        }
        // Check if rel(a,b) is a true propositional logic formula.
        function checkRelation(rel : string, a : string, b : string) : boolean {
            let coorA = coordinates(a);
            let coorB = coordinates(b);

            // Case 1: a and b are on the same stack of objects.
            if(b == "floor" || coorA.x == coorB.x) { 
                if(rel == "ontop"  && coorA.y == coorB.y + 1) return true;
                if(rel == "inside" && coorA.y == coorB.y + 1) return true;
                if(rel == "above"  && coorA.y > coorB.y) return true;
                if(rel == "under"  && coorA.y < coorB.y) return true;
            } 
            // Case 2: a and b are on 2 different stacks of objects
            else {
                if(rel == "beside"  && Math.abs(coorA.x - coorB.x) == 1) return true;
                if(rel == "leftof"  && coorA.x < coorB.x) return true;
                if(rel == "rightof" && coorA.x > coorB.x) return true;
            }
            return false;
        }

        // Interpretation using the semantics of "all" quantifier.
        if(location.entity.quantifier == "all") {
            for(let a of objectsA) {
                let valid : boolean = true;
                for(let b of objectsB) {
                    if(this.validate(rel,a,b).error || !checkRelation(rel,a,b)) {
                        valid = false;
                        break;
                    }
                }
                if(valid) output.add(a);
            }
        }
        // Interpretation using the semantics of "the" or "any" quantifier.
        else {
            for(let a of objectsA) {
                for(let b of objectsB) {
                    if(!this.validate(rel,a,b).error && checkRelation(rel,a,b)) {
                        output.add(a);
                        break;
                    }
                }
            }
        }
        return output.toArray();
    }

    /** Returns an interpretation for an entity. */
    interpretEntity(ent: Entity): EntitySemantics {
        let obj: ObjectSemantics = this.interpretObject(ent.object);
        return { "quantifier": ent.quantifier, "object": obj };
    }

    /** Returns an interpretation for a location. */
    interpretLocation(loc: Location): LocationSemantics {
        let ent: EntitySemantics = this.interpretEntity(loc.entity);
        return { "relation": loc.relation, "entity": ent };
    }
}
>>>>>>> 34a27875
<|MERGE_RESOLUTION|>--- conflicted
+++ resolved
@@ -18,12 +18,8 @@
 ********************************************************************************/
 
 import Set from "./lib/typescript-collections/src/lib/Set";
-<<<<<<< HEAD
-import {WorldState} from "./World";
-=======
 import Dictionary from "./lib/typescript-collections/src/lib/Dictionary";
 import { WorldState } from "./World";
->>>>>>> 34a27875
 import {
     ShrdliteResult,
     Command, TakeCommand, DropCommand, MoveCommand,
@@ -34,7 +30,6 @@
 
 /** DNF formula is the main interpretation result. */
 type CommandSemantics = DNFFormula
-<<<<<<< HEAD
 
 /** Semantics of an object is a collection of objects that match the description. */
 type ObjectSemantics = string[]
@@ -42,15 +37,6 @@
 /** Semantics of Entity is a wrapper around semantics of its children. */
 type EntitySemantics = {quantifier : string; object : ObjectSemantics}
 
-=======
-
-/** Semantics of an object is a collection of objects that match the description. */
-type ObjectSemantics = string[]
-
-/** Semantics of Entity is a wrapper around semantics of its children. */
-type EntitySemantics = {quantifier : string; object : ObjectSemantics}
-
->>>>>>> 34a27875
 /** Semantics of Location is a wrapper around semantics of its children. */
 type LocationSemantics = {relation : string; entity : EntitySemantics}
 
@@ -64,17 +50,10 @@
  *           with interpretations. Each interpretation is represented by a DNFFormula.
  *           If there's an interpretation error, it throws an error with a string description.
  */
-<<<<<<< HEAD
-export function interpret(parses : ShrdliteResult[], world : WorldState) : ShrdliteResult[] {
-    var errors : string[] = [];
-    var interpretations : ShrdliteResult[] = [];
-    var interpreter : Interpreter = new Interpreter(world);
-=======
 export function interpret(parses: ShrdliteResult[], world: WorldState): ShrdliteResult[] {
     var errors: string[] = [];
     var interpretations: ShrdliteResult[] = [];
     var interpreter: Interpreter = new Interpreter(world);
->>>>>>> 34a27875
     for (var result of parses) {
         try {
             var intp: DNFFormula = interpreter.interpretCommand(result.parse);
@@ -163,12 +142,8 @@
         if(memberOf(rel, ["ontop", "inside"])) {
             if(quanB == "all" && objectsB.length > 1 && objectsB[0] != "floor")
                 throw `Things can only be ${rel} exactly one object`;
-<<<<<<< HEAD
-            if(quanA == "all" && objectsA.length > 1) throw `Only 1 thing can be ${rel} another object`;
-=======
             if(quanA == "all" && objectsA.length > 1 && objectsB[0] != "floor") 
                 throw `Only 1 thing can be ${rel} another object`;
->>>>>>> 34a27875
         }
         // Interpret when both quantifiers are "all".
         if(quanA == "all" && quanB == "all") {
@@ -228,7 +203,6 @@
         let floor : SimpleObject = new SimpleObject("floor", null, null);
         let a : SimpleObject = (obj1 == "floor")? floor : this.world.objects[obj1];
         let b : SimpleObject = (obj2 == "floor")? floor : this.world.objects[obj2];
-<<<<<<< HEAD
 
         // Test physical laws relating to the floor.
         if(a.form == "floor")
@@ -236,15 +210,6 @@
         if(b.form == "floor" && memberOf(rel, ["under","leftof","rightof","beside","inside"]))
             return {error: `Nothing can be ${rel} the floor.`};
 
-=======
-
-        // Test physical laws relating to the floor.
-        if(a.form == "floor")
-            return {error: "I cannot take the floor"};
-        if(b.form == "floor" && memberOf(rel, ["under","leftof","rightof","beside","inside"]))
-            return {error: `Nothing can be ${rel} the floor.`};
-
->>>>>>> 34a27875
         // A ball can be on top of ONLY the floor (otherwise they roll away).
         if(a.form == "ball" && b.form != "floor" && rel == "ontop")
             return {error: `A ball can only be ontop the floor`};
@@ -295,123 +260,6 @@
     interpretSimpleObject(obj : SimpleObject) : ObjectSemantics {
         if(obj.form == "floor") return ["floor"];     // returns immediately if it's the floor
         let output : Set<string> = new Set<string>(); // set of matched objects (non-duplicating)
-<<<<<<< HEAD
-        
-        // Returns true if 2 simple objects have the same properties. 
-        function isMatched(x : SimpleObject) : boolean {
-            return (obj.form  == "anyform" || obj.form  == x.form) 
-                    && (obj.size  == null  || obj.size  == x.size)
-                    && (obj.color == null  || obj.color == x.color);
-        }
-        // Get all objects available in the world.
-        let all_objects : string[] = Array.prototype.concat.apply([], this.world.stacks);
-        if(this.world.holding) {
-            all_objects.push(this.world.holding);
-        }
-        // Find matching objects in the world.
-        let defined_objects = this.world.objects;
-        Object.keys(defined_objects).forEach(function(key) {
-            // skip if the object (key) is not visible in the world
-            if(!memberOf(key, all_objects)) return; 
-            // add to output if the object (key) matches the description
-            if(isMatched(defined_objects[key])) output.add(key);
-        });
-        return output.toArray();
-    }
-
-    /** Returns an interpretation for a relative object. */
-    interpretRelativeObject(obj : RelativeObject) : ObjectSemantics {
-        let stacks : string[][] = this.world.stacks;
-
-        // TODO: Using set instead of array here for matched?
-        let matched : ObjectSemantics = []; // output (the matched objects to be returned)
-        
-        // Interpret components of a relative object.
-        let location : LocationSemantics = this.interpretLocation(obj.location);
-        let objectsA : ObjectSemantics = this.interpretObject(obj.object);
-        let objectsB : ObjectSemantics = location.entity.object;
-        let relation : string = location.relation;
-
-        // Returns the x-y coordinate of an object in the stacks.
-        function coordinate(obj : string) : {x : number, y : number} {
-            for(let i : number = 0; i < stacks.length; ++i) {
-                let j : number = stacks[i].indexOf(obj);
-                if(j > -1) return {"x" : i, "y" : j};
-            }
-            return {"x" : -1, "y" : -1}; // this is for the floor
-        }
-        // Check if rel(a,b) is a true propositional logic formula.
-        function checkRelation(rel : string, a : string, b : string) : boolean {
-            let coorA = coordinate(a);
-            let coorB = coordinate(b);
-
-            if(b == "floor" || coorA.x == coorB.x) { // both 'a' and 'b' are on the same stack of objects
-                if(rel == "ontop"  && coorA.y == coorB.y + 1) return true;
-                if(rel == "inside" && coorA.y == coorB.y + 1) return true;
-                if(rel == "above"  && coorA.y > coorB.y) return true;
-                if(rel == "under"  && coorA.y < coorB.y) return true;
-            } else { // 'a' and 'b' are on 2 different stacks of objects
-                if(rel == "beside"  && Math.abs(coorA.x - coorB.x) == 1) return true;
-                if(rel == "leftof"  && coorA.x < coorB.x) return true;
-                if(rel == "rightof" && coorA.x > coorB.x) return true;
-            }
-            return false;
-        }
-        // Actual interpretation.
-        for(let a of objectsA) {
-            for(let b of objectsB) {
-                if(this.validate(relation,a,b).error) continue;
-                if(checkRelation(relation,a,b)) matched.push(a);
-            }
-        }
-        return matched;
-    }
-
-    /** Returns an interpretation for an entity. */
-    interpretEntity(ent : Entity) : EntitySemantics {
-        let obj : ObjectSemantics = this.interpretObject(ent.object);
-        return { "quantifier" : ent.quantifier, "object" : obj };
-    }
-
-    /** Returns an interpretation for a location. */
-    interpretLocation(loc : Location) : LocationSemantics {
-        let ent : EntitySemantics = this.interpretEntity(loc.entity);
-        return { "relation" : loc.relation, "entity" : ent };
-    }
-}
-/*******************************************************************************
-TODO: Check all the TODOs in this file!!!
-- Quantifiers:
-    the => the => ent1.length == 1 AND ent2.length == 1
-    the => any => ent1.length == 1
-    any => the => ent2.length == 1
-    any => any => No AND in conjunctions
-    ============================================
-    any => all =>
-        ontop/inside (ent2.length == 1)
-        under/above/leftof/rightof (conjunctions with AND)
-    the => all => ent1.length == 1
-        ontop/inside (ent2.length == 1)
-        under/above/leftof/rightof (conjunctions with AND)
-    all => the => ent2.length == 1
-        floor (conjunctions with AND)
-        ontop/inside (ent2.length == 1)
-        under/above/leftof/rightof (conjunctions with AND)
-    all => any =>
-        ontop/inside (ent2.length == 1)
-        under/above/leftof/rightof (conjunctions with AND)
-    all => all =>
-        ontop/inside (ent1.length > 1)? => Only 1 thing can be ${rel} another object.
-        ontop/inside (ent2.length > 1)? => Things can only be ${rel} exactly one object.
-        else => OK
-        under/above/leftof/rightof (conjunctions with AND)
-- Relations:
-    support(ontop, under, above, inside), leftof, rightof, beside
-- Make sure that the matched objects actually exist in the stacks (all_objects)
-- Failed test cases: 30, 39
-- Problems with test cases: 3, 16
-*******************************************************************************/
-=======
 
         // Returns true if x has the same properties as "obj" (which is the object to be interpreted).
         function matched(x : SimpleObject) : boolean {
@@ -517,5 +365,4 @@
         let ent: EntitySemantics = this.interpretEntity(loc.entity);
         return { "relation": loc.relation, "entity": ent };
     }
-}
->>>>>>> 34a27875
+}